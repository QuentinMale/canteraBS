/**
 * @file NasaThermo.h
 *   Header for the 2 regime 7 coefficient Nasa thermodynamic
 *   polynomials for multiple species in a phase, derived from the
 *   \link Cantera::SpeciesThermo SpeciesThermo\endlink base class (see \ref mgrsrefcalc and
 *   \link Cantera::NasaThermo NasaThermo\endlink).
 */
// Copyright 2003 California Institute of Technology

#ifndef CT_NASATHERMO_H
#define CT_NASATHERMO_H
#include <string>

#include "SpeciesThermoMgr.h"
#include "NasaPoly1.h"
#include "speciesThermoTypes.h"
//#include "polyfit.h"
#include "global.h"

namespace Cantera {

  /**
   * A species thermodynamic property manager for the NASA
   * polynomial parameterization with two temperature ranges.
   *
   * This class is designed to efficiently evaluate the properties
   * of a large number of species with the NASA parameterization.
   *
   * The original NASA polynomial parameterization expressed the
   * heat capacity as a fourth-order polynomial in temperature, with
   * separate coefficients for each of two temperature ranges. (The
   * newer NASA format adds coefficients for 1/T and 1/T^2, and
   * allows multiple temperature ranges.) This class is designed for
   * use with the original parameterization, which is used, for
   * example, by the Chemkin software package.
   * 
   * In many cases, the midpoint temperature is the same for many
   * species.  To take advantage of this, class NasaThermo groups
   * species with a common midpoint temperature, so that checking
   * which range the desired temperature is in need be done only
   * once for each group.
   *
   * @note There is a special CTML element for entering the 
   * coefficients of this parameterization.
   * @see importCTML
   *
   * @ingroup mgrsrefcalc
   */
  class NasaThermo : public SpeciesThermo {
    
  public:

    //! Initialized to the type of parameterization
    /*!
     * Note, this value is used in some template functions
     */
    const int ID;

    //! constructor
    NasaThermo() :
      ID(NASA),  
      m_tlow_max(0.0), 
      m_thigh_min(1.e30),
      m_p0(-1.0),
      m_ngroups(0)
    {
      m_t.resize(6);
    }

    //! Copy constructor
    /*!
     *  @param right NasaThermo object to be copied.
     */
    NasaThermo(const NasaThermo &right) :
      ID(NASA),  
      m_tlow_max(0.0), 
      m_thigh_min(1.e30),
      m_p0(-1.0),
      m_ngroups(0)
    {
      *this = operator=(right);
    }

    //! Assignment operator
    /*!
     *  @param right NasaThermo object to be copied.
     */
    NasaThermo& operator=(const NasaThermo &right) {
      /*
       * Check for self assignment.
       */
      if (this == &right) return *this;

      m_high           = right.m_high;
      m_low            = right.m_low;
      m_index          = right.m_index;
      m_tmid           = right.m_tmid;
      m_tlow_max       = right.m_tlow_max;
      m_thigh_min      = right.m_thigh_min;
      m_tlow           = right.m_tlow;
      m_thigh          = right.m_thigh;
      m_p0             = right.m_p0;
      m_ngroups        = right.m_ngroups;
      m_t              = right.m_t;
      m_group_map      = right.m_group_map;
      m_posInGroup_map = right.m_posInGroup_map;
      m_name           = right.m_name;

      return *this;
    }


    //! destructor
    virtual ~NasaThermo() {}

    //! Duplication routine for objects which inherit from 
    //! %SpeciesThermo
    /*!
     *  This virtual routine can be used to duplicate %SpeciesThermo  objects
     *  inherited from %SpeciesThermo even if the application only has
     *  a pointer to %SpeciesThermo to work with.
     *  ->commented out because we first need to add copy constructors
     *   and assignment operators to all of the derived classes.
     */
    virtual SpeciesThermo *duplMyselfAsSpeciesThermo() const {
      NasaThermo *nt = new NasaThermo(*this);
      return (SpeciesThermo *) nt;
    }

    //! install a new species thermodynamic property
    //!  parameterization for one species.  
    /*!
     *
     * @param name      Name of the species
     * @param index     The 'update' method will update the property 
     *                  values for this species 
     *                  at position i index in the property arrays.  
     * @param type      int flag specifying the type of parameterization to be
     *                 installed. 
     * @param c        vector of coefficients for the parameterization. 
     * - c[0]          midpoint temperature
     * - c[1] - c[7]   coefficients for low T range
     * - c[8] - c[14]  coefficients for high T range
     * @param minTemp  minimum temperature for which this parameterization
     *                 is valid.
     * @param maxTemp  maximum temperature for which this parameterization
     *                 is valid.
     * @param refPressure standard-state pressure for this 
     *                    parameterization. 
     * @see speciesThermoTypes.h 
     */
<<<<<<< HEAD
    virtual void install(std::string name, int index, int type, 
=======
    virtual void install(string name, size_t index, int type,
>>>>>>> 8f5c6f4d
			 const doublereal* c, 
			 doublereal minTemp, doublereal maxTemp,
			 doublereal refPressure) { 

      m_name[index] = name;
      int imid = int(c[0]);       // midpoint temp converted to integer
      int igrp = m_index[imid];   // has this value been seen before?
      if (igrp == 0) {            // if not, prepare new group
	std::vector<NasaPoly1> v;
	m_high.push_back(v);
	m_low.push_back(v);
	m_tmid.push_back(c[0]);
	m_index[imid] = igrp = static_cast<int>(m_high.size());
	m_ngroups++;
      }

      m_group_map[index] = igrp;
      m_posInGroup_map[index] = (int) m_low[igrp-1].size();
	    
      doublereal tlow  = minTemp;
      doublereal tmid  = c[0];
      doublereal thigh = maxTemp;
      const doublereal* clow = c + 1;

      vector_fp chigh(7);
      copy(c + 8, c + 15, chigh.begin());

      m_high[igrp-1].push_back(NasaPoly1(index, tmid, thigh, 
                                         refPressure, &chigh[0]));
      m_low[igrp-1].push_back(NasaPoly1(index, tlow, tmid, 
                                        refPressure, clow));

      vector_fp clu(7), chu(7);
      clu[5] = clow[0];
      clu[6] = clow[1];
      copy(clow+2, clow+7, clu.begin());
      chu[5] = chigh[0];
      chu[6] = chigh[1];
      copy(chigh.begin()+2, chigh.begin()+7, chu.begin());

      checkContinuity(name, tmid, &clu[0], &chu[0]);

      if (tlow > m_tlow_max)    m_tlow_max = tlow;
      if (thigh < m_thigh_min)  m_thigh_min = thigh;
      if (m_tlow.size() < index + 1) {
	m_tlow.resize(index + 1,  tlow);
	m_thigh.resize(index + 1, thigh);
      }
      m_tlow[index] = tlow;
      m_thigh[index] = thigh;
      if (m_p0 < 0.0) {
	m_p0 = refPressure;
      } else if (fabs(m_p0 - refPressure) > 0.1) {
	std::string logmsg =  " ERROR NasaThermo: New Species, " + name +  ", has a different reference pressure, "
	  + fp2str(refPressure) + ", than existing reference pressure, " 	+ fp2str(m_p0) + "\n";
	writelog(logmsg);
	logmsg = "                  This is now a fatal error\n";
	writelog(logmsg);
        throw CanteraError("install()", "species have different reference pressures");
      }
      m_p0 = refPressure;
    }

    //! Install a new species thermodynamic property
    //! parameterization for one species.
    /*!
     * @param stit_ptr Pointer to the SpeciesThermoInterpType object
     *          This will set up the thermo for one species
     */
    virtual void install_STIT(SpeciesThermoInterpType *stit_ptr) {
      throw CanteraError("install_STIT", "not implemented");
    }
 

    //! Like update(), but only updates the single species k.
    /*!
     * @param k       species index
     * @param t       Temperature (Kelvin)
     * @param cp_R    Vector of Dimensionless heat capacities.
     *                (length m_kk).
     * @param h_RT    Vector of Dimensionless enthalpies.
     *                (length m_kk).
     * @param s_R     Vector of Dimensionless entropies.
     *                (length m_kk).
     *
     */
    virtual void update_one(size_t k, doublereal t, doublereal* cp_R,
			    doublereal* h_RT, doublereal* s_R) const {

      m_t[0] = t;
      m_t[1] = t*t;
      m_t[2] = m_t[1]*t;
      m_t[3] = m_t[2]*t;
      m_t[4] = 1.0/t;
      m_t[5] = log(t);
 
<<<<<<< HEAD
      int grp = m_group_map[k];
      int pos = m_posInGroup_map[k];
      const std::vector<NasaPoly1> &mlg = m_low[grp-1];
=======
      size_t grp = m_group_map[k];
      size_t pos = m_posInGroup_map[k];
      const vector<NasaPoly1> &mlg = m_low[grp-1];
>>>>>>> 8f5c6f4d
      const NasaPoly1 *nlow = &(mlg[pos]);

      doublereal tmid = nlow->maxTemp();
      if (t < tmid) {
	nlow->updateProperties(&m_t[0], cp_R, h_RT, s_R);
      } else {
	const std::vector<NasaPoly1> &mhg = m_high[grp-1];
	const NasaPoly1 *nhigh = &(mhg[pos]);
	nhigh->updateProperties(&m_t[0], cp_R, h_RT, s_R);
      }
    }

    //! Compute the reference-state properties for all species.
    /*!
     * Given temperature T in K, this method updates the values of
     * the non-dimensional heat capacity at constant pressure,
     * enthalpy, and entropy, at the reference pressure, Pref
     * of each of the standard states.
     *
     * @param t       Temperature (Kelvin)
     * @param cp_R    Vector of Dimensionless heat capacities.
     *                (length m_kk).
     * @param h_RT    Vector of Dimensionless enthalpies.
     *                (length m_kk).
     * @param s_R     Vector of Dimensionless entropies.
     *                (length m_kk).
     */
    virtual void update(doublereal t, doublereal* cp_R, 
			doublereal* h_RT, doublereal* s_R) const {
      int i;

      // load functions of temperature into m_t vector
      m_t[0] = t;
      m_t[1] = t*t;
      m_t[2] = m_t[1]*t;
      m_t[3] = m_t[2]*t;
      m_t[4] = 1.0/t;
      m_t[5] = log(t);

      // iterate over the groups
      std::vector<NasaPoly1>::const_iterator _begin, _end;
      for (i = 0; i != m_ngroups; i++) {
	if (t > m_tmid[i]) {
	  _begin  = m_high[i].begin();
	  _end    = m_high[i].end();
	}
	else {
	  _begin  = m_low[i].begin();
	  _end    = m_low[i].end();
	}
	for (; _begin != _end; ++_begin) 
	  _begin->updateProperties(&m_t[0], cp_R, h_RT, s_R);
      }
    }
                
    //! Minimum temperature.
    /*!
     * If no argument is supplied, this
     * method returns the minimum temperature for which \e all
     * parameterizations are valid. If an integer index k is
     * supplied, then the value returned is the minimum
     * temperature for species k in the phase.
     *
     * @param k    Species index
     */ 
    virtual doublereal minTemp(size_t k=npos) const {
      if (k == npos)
	return m_tlow_max;
      else
	return m_tlow[k];
    }

    //! Maximum temperature.
    /*!
     * If no argument is supplied, this
     * method returns the maximum temperature for which \e all
     * parameterizations are valid. If an integer index k is
     * supplied, then the value returned is the maximum
     * temperature for parameterization k.
     *
     * @param k Species index
     */
    virtual doublereal maxTemp(size_t k=npos) const {
      if (k == npos)
	return m_thigh_min;
      else
	return m_thigh[k];
    }
   
    //! The reference-state pressure for species k.
    /*!
     *
     * returns the reference state pressure in Pascals for
     * species k. If k is left out of the argument list,
     * it returns the reference state pressure for the first
     * species.
     * Note that some SpeciesThermo implementations, such
     * as those for ideal gases, require that all species
     * in the same phase have the same reference state pressures.
     *
     * @param k Species index
     */
    virtual doublereal refPressure(size_t k=npos) const {
      return m_p0;
    }

    //! This utility function reports the type of parameterization
    //! used for the species with index number index.
    /*!
     *
     * @param index  Species index
     */
    virtual int reportType(size_t index) const { return NASA; }

    /*!
     * This utility function reports back the type of 
     * parameterization and all of the parameters for the 
     * species, index.
     *
     * @param index     Species index
     * @param type      Integer type of the standard type
     * @param c         Vector of coefficients used to set the
     *                  parameters for the standard state.
     * For the NASA object, there are 15 coefficients.
     * @param minTemp   output - Minimum temperature
     * @param maxTemp   output - Maximum temperature
     * @param refPressure output - reference pressure (Pa).
     */
    virtual void reportParams(size_t index, int &type,
			      doublereal * const c, 
			      doublereal &minTemp, 
			      doublereal &maxTemp, 
			      doublereal &refPressure) const {
      type = reportType(index);
      if (type == NASA) {
<<<<<<< HEAD
	int grp = m_group_map[index];
	int pos = m_posInGroup_map[index];
	const std::vector<NasaPoly1> &mlg = m_low[grp-1];
	const std::vector<NasaPoly1> &mhg = m_high[grp-1];
=======
	size_t grp = m_group_map[index];
	size_t pos = m_posInGroup_map[index];
	const vector<NasaPoly1> &mlg = m_low[grp-1];
	const vector<NasaPoly1> &mhg = m_high[grp-1];
>>>>>>> 8f5c6f4d
	const NasaPoly1 *lowPoly  = &(mlg[pos]);
	const NasaPoly1 *highPoly = &(mhg[pos]);
	int itype = NASA;
	doublereal tmid = lowPoly->maxTemp();
	c[0] = tmid;
	size_t n;
	double ttemp;
	lowPoly->reportParameters(n, itype, minTemp, ttemp, refPressure,
				  c + 1);
	if (n != index) {
	  throw CanteraError("  ", "confused");
	}
	if (itype != NASA1) {
	  throw CanteraError("  ", "confused");
	}
	highPoly->reportParameters(n, itype, ttemp, maxTemp, refPressure,
				   c + 8);
	if (n != index) {
	  throw CanteraError("  ", "confused");
	}
	if (itype != NASA1) {
	  throw CanteraError("  ", "confused");
	}
      } else {
	throw CanteraError(" ", "confused");
      }
    }

    //! Modify parameters for the standard state
    /*!  
     * This utility function modifies the array of coefficients.
     * The array is the same as that returned by reportParams, so
     * a call can first be made to reportParams to populate the
     * array, and then modifyParams can be called to alter
     * selected values.  For the NASA object, there are 15
     * coefficients.

     * @param index Species index
     * @param c     Vector of coefficients used to set the
     *              parameters for the standard state.
     */
    virtual void modifyParams(size_t index, doublereal *c) {
      int type = reportType(index);
      if (type == NASA) {
<<<<<<< HEAD
	int grp = m_group_map[index];
	int pos = m_posInGroup_map[index];
	std::vector<NasaPoly1> &mlg = m_low[grp-1];
	std::vector<NasaPoly1> &mhg = m_high[grp-1];
=======
	size_t grp = m_group_map[index];
	size_t pos = m_posInGroup_map[index];
	vector<NasaPoly1> &mlg = m_low[grp-1];
	vector<NasaPoly1> &mhg = m_high[grp-1];
>>>>>>> 8f5c6f4d
	NasaPoly1 *lowPoly  = &(mlg[pos]);
	NasaPoly1 *highPoly = &(mhg[pos]);
	doublereal tmid = lowPoly->maxTemp();
	if (c[0] != tmid) {
	  throw CanteraError(" ", "Tmid cannot be changed");
	}
	lowPoly->modifyParameters(c + 1);
	highPoly->modifyParameters(c + 8);
	checkContinuity(m_name[index], c[0], c + 1, c + 8);
      } else {
	throw CanteraError(" ", "confused");
      }
    }

#ifdef H298MODIFY_CAPABILITY 
    virtual doublereal reportOneHf298(const int k) const {

      int grp = m_group_map[k];
      int pos = m_posInGroup_map[k];
      const std::vector<NasaPoly1> &mlg = m_low[grp-1];
      const NasaPoly1 *nlow = &(mlg[pos]);
      doublereal tmid = nlow->maxTemp();
      double h;
      if (298.15 <= tmid) {
	h = nlow->reportHf298(0);
      } else {
	const std::vector<NasaPoly1> &mhg = m_high[grp-1];
	const NasaPoly1 *nhigh = &(mhg[pos]);
	h = nhigh->reportHf298(0);
      }
      return h;
    }
 
    virtual void modifyOneHf298(const int k, const doublereal Hf298New) {
      int grp = m_group_map[k];
      int pos = m_posInGroup_map[k];
      std::vector<NasaPoly1> &mlg = m_low[grp-1];
      NasaPoly1 *nlow = &(mlg[pos]);
      std::vector<NasaPoly1> &mhg = m_high[grp-1];
      NasaPoly1 *nhigh = &(mhg[pos]);
      doublereal tmid = nlow->maxTemp();

      double hnow = reportOneHf298(k);
      double delH =  Hf298New - hnow;
      if (298.15 <= tmid) {
        nlow->modifyOneHf298(k, Hf298New);
	double h = nhigh->reportHf298(0);
	double hnew = h + delH;
	nhigh->modifyOneHf298(k, hnew);
      } else {
	nhigh->modifyOneHf298(k, Hf298New);
	double h = nlow->reportHf298(0);
	double hnew = h + delH;
	nlow->modifyOneHf298(k, hnew);
      }
 
    }
#endif

  protected:
    //! Vector of vector of NasaPoly1's for the high temp region.
    /*!
     * This is the high temp region representation.
     * The first Length is equal to the number of groups.
     * The second vector is equal to the number of species
     * in that particular group.
     */
    std::vector<std::vector<NasaPoly1> > m_high;
 
    //! Vector of vector of NasaPoly1's for the low temp region.
    /*!
     * This is the low temp region representation.
     * The first Length is equal to the number of groups.
     * The second vector is equal to the number of species
     * in that particular group.
     */
    std::vector<std::vector<NasaPoly1> > m_low;

    //! Map between the midpoint temperature, as an int, to the group number
    /*!
     * Length is equal to the number of groups. Only used in the setup.
     */
    std::map<int, int>                 m_index;

    //! Vector of log temperature limits
    /*!
     * Length is equal to the number of groups.
     */
    vector_fp                          m_tmid;

    //! Maximum value of the low temperature limit 
    doublereal                         m_tlow_max;

    //! Minimum value of the high temperature limit
    doublereal                         m_thigh_min;

    //! Vector of low temperature limits (species index)
    /*!
     * Length is equal to number of species
     */
    vector_fp                          m_tlow;

    //! Vector of low temperature limits (species index)
    /*!
     * Length is equal to number of species
     */
    vector_fp                          m_thigh;

    //! Reference pressure (Pa)
    /*!
     * all species must have the same reference pressure.
     */
    doublereal                         m_p0;

    //! number of groups
    int                                m_ngroups;

    //! Vector of temperature polynomials
    mutable vector_fp                  m_t;

    /*!
     * This map takes as its index, the species index in the phase.
     * It returns the group index, where the temperature polynomials
     * for that species are stored. group indecises start at 1,
     * so a decrement is always performed to access vectors.
     */
<<<<<<< HEAD
    mutable std::map<int, int>         m_group_map;
=======
    mutable map<size_t, size_t> m_group_map;
>>>>>>> 8f5c6f4d

    /*!
     * This map takes as its index, the species index in the phase.
     * It returns the position index within the group, where the 
     * temperature polynomials for that species are storred.
     */
<<<<<<< HEAD
    mutable std::map<int, int>         m_posInGroup_map;

    //! Species name as a function of the species index
    mutable std::map<int, std::string> m_name;
=======
    mutable map<size_t, size_t> m_posInGroup_map;

    //! Species name as a function of the species index
    mutable map<size_t, string> m_name;
>>>>>>> 8f5c6f4d

  private:

    //! see SpeciesThermoFactory.cpp for the definition
    /*!
     * @param name string name of species
     * @param tmid  Mid temperature, between the two temperature regions
     * @param clow  coefficients for lower temperature region
     * @param chigh coefficients for higher temperature region
     */
    void checkContinuity(std::string name, double tmid, const doublereal* clow,
			 doublereal* chigh);

    //! for internal use by checkContinuity
    /*!
     * @param t temperature 
     * @param c coefficient array
     */
    doublereal enthalpy_RT(double t, const doublereal* c) {
      return c[0] + 0.5*c[1]*t + OneThird*c[2]*t*t 
	+ 0.25*c[3]*t*t*t + 0.2*c[4]*t*t*t*t
	+ c[5]/t;
    }

    //! for internal use by checkContinuity
    /*!
     * @param t temperature 
     * @param c coefficient array
     */
    doublereal entropy_R(double t, const doublereal* c) {
      return c[0]*log(t) + c[1]*t + 0.5*c[2]*t*t 
	+ OneThird*c[3]*t*t*t + 0.25*c[4]*t*t*t*t
	+ c[6];
    }



  };

}

#endif
<|MERGE_RESOLUTION|>--- conflicted
+++ resolved
@@ -149,11 +149,7 @@
      *                    parameterization. 
      * @see speciesThermoTypes.h 
      */
-<<<<<<< HEAD
-    virtual void install(std::string name, int index, int type, 
-=======
-    virtual void install(string name, size_t index, int type,
->>>>>>> 8f5c6f4d
+    virtual void install(std::string name, size_t index, int type, 
 			 const doublereal* c, 
 			 doublereal minTemp, doublereal maxTemp,
 			 doublereal refPressure) { 
@@ -250,15 +246,9 @@
       m_t[4] = 1.0/t;
       m_t[5] = log(t);
  
-<<<<<<< HEAD
-      int grp = m_group_map[k];
-      int pos = m_posInGroup_map[k];
-      const std::vector<NasaPoly1> &mlg = m_low[grp-1];
-=======
       size_t grp = m_group_map[k];
       size_t pos = m_posInGroup_map[k];
-      const vector<NasaPoly1> &mlg = m_low[grp-1];
->>>>>>> 8f5c6f4d
+      const std::vector<NasaPoly1> &mlg = m_low[grp-1];
       const NasaPoly1 *nlow = &(mlg[pos]);
 
       doublereal tmid = nlow->maxTemp();
@@ -394,17 +384,10 @@
 			      doublereal &refPressure) const {
       type = reportType(index);
       if (type == NASA) {
-<<<<<<< HEAD
-	int grp = m_group_map[index];
-	int pos = m_posInGroup_map[index];
+	size_t grp = m_group_map[index];
+	size_t pos = m_posInGroup_map[index];
 	const std::vector<NasaPoly1> &mlg = m_low[grp-1];
 	const std::vector<NasaPoly1> &mhg = m_high[grp-1];
-=======
-	size_t grp = m_group_map[index];
-	size_t pos = m_posInGroup_map[index];
-	const vector<NasaPoly1> &mlg = m_low[grp-1];
-	const vector<NasaPoly1> &mhg = m_high[grp-1];
->>>>>>> 8f5c6f4d
 	const NasaPoly1 *lowPoly  = &(mlg[pos]);
 	const NasaPoly1 *highPoly = &(mhg[pos]);
 	int itype = NASA;
@@ -449,17 +432,10 @@
     virtual void modifyParams(size_t index, doublereal *c) {
       int type = reportType(index);
       if (type == NASA) {
-<<<<<<< HEAD
-	int grp = m_group_map[index];
-	int pos = m_posInGroup_map[index];
+	size_t grp = m_group_map[index];
+	size_t pos = m_posInGroup_map[index];
 	std::vector<NasaPoly1> &mlg = m_low[grp-1];
 	std::vector<NasaPoly1> &mhg = m_high[grp-1];
-=======
-	size_t grp = m_group_map[index];
-	size_t pos = m_posInGroup_map[index];
-	vector<NasaPoly1> &mlg = m_low[grp-1];
-	vector<NasaPoly1> &mhg = m_high[grp-1];
->>>>>>> 8f5c6f4d
 	NasaPoly1 *lowPoly  = &(mlg[pos]);
 	NasaPoly1 *highPoly = &(mhg[pos]);
 	doublereal tmid = lowPoly->maxTemp();
@@ -586,28 +562,17 @@
      * for that species are stored. group indecises start at 1,
      * so a decrement is always performed to access vectors.
      */
-<<<<<<< HEAD
-    mutable std::map<int, int>         m_group_map;
-=======
-    mutable map<size_t, size_t> m_group_map;
->>>>>>> 8f5c6f4d
+    mutable std::map<size_t, size_t> m_group_map;
 
     /*!
      * This map takes as its index, the species index in the phase.
      * It returns the position index within the group, where the 
      * temperature polynomials for that species are storred.
      */
-<<<<<<< HEAD
-    mutable std::map<int, int>         m_posInGroup_map;
+    mutable std::map<size_t, size_t> m_posInGroup_map;
 
     //! Species name as a function of the species index
-    mutable std::map<int, std::string> m_name;
-=======
-    mutable map<size_t, size_t> m_posInGroup_map;
-
-    //! Species name as a function of the species index
-    mutable map<size_t, string> m_name;
->>>>>>> 8f5c6f4d
+    mutable std::map<size_t, std::string> m_name;
 
   private:
 
